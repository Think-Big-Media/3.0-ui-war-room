import type React from 'react';
// Animation imports removed to prevent flashing
import { Brain, TrendingUp, MessageSquare, Target, Bell } from 'lucide-react';
import { useNavigate, useLocation } from 'react-router-dom';
import QuickActions from './QuickActions';
import Card from '../components/shared/Card';
import PageLayout from '../components/shared/PageLayout';
// PageHeader removed - no longer using headers on pages
import { createLogger } from '../utils/logger';
import { getSectionTheme } from '../utils/sectionTheming';

const logger = createLogger('CommandCenter');

interface DashboardCardProps {
  title: string;
  number: string | number;
  subtitle: string;
  icon: React.ComponentType<{
    className?: string;
  }>;
  delay?: number;
  onClick?: () => void;
  navigateTo?: string;
}

interface ContentCluster {
  title: string;
  status: string;
  timeline: string;
  statusColor: string;
}

interface ContentTemplate {
  name: string;
  type: string;
}

const DashboardCard: React.FC<DashboardCardProps> = ({
  title,
  number,
  subtitle,
  icon: Icon,
  delay = 0,
  onClick,
  navigateTo,
}) => {
  const navigate = useNavigate();
  const location = useLocation();
  const sectionTheme = getSectionTheme(location.pathname);

  const handleClick = () => {
    logger.debug(`Dashboard card clicked: ${title}`);
    if (onClick) {
      onClick();
    } else if (navigateTo) {
      logger.debug(`Navigating to: ${navigateTo}`);
      navigate(navigateTo);
    }
  };

  return (
    <Card
      initial={{
        opacity: 0,
        y: 20,
      }}
      animate={{
        opacity: 1,
        y: 0,
      }}
      transition={{
        duration: 0.6,
        delay,
      }}
      whileHover={{
        y: -4,
        transition: {
          duration: 0.2,
        },
      }}
      whileTap={{
        transition: {
          duration: 0.1,
        },
      }}
      onClick={handleClick}
<<<<<<< HEAD
      className={`group cursor-pointer hoverable hover:bg-black/25`}
      padding="md"
      variant="glass"
    >
      <div className="flex items-start justify-between mb-3 lg:mb-4">
        <div
          className={`p-3 lg:p-4 bg-black/20 backdrop-blur-sm rounded-xl border border-white/20 hoverable transition-all duration-300`}
        >
          <Icon
            className={`w-6 h-6 lg:w-8 lg:h-8 text-white/95 transition-colors duration-300`}
            style={
              {
                '--icon-hover-color': 'var(--page-accent)',
              } as React.CSSProperties
            }
          />
        </div>
        <div className="opacity-0 group-hover:opacity-100 transition-opacity duration-300">
          <div
            className={`text-xs font-medium`}
            style={{ color: 'var(--page-accent)' }}
          >
            Click to explore →
          </div>
        </div>
      </div>

      <div className="space-y-1 lg:space-y-2">
        <div
          className="text-2xl lg:text-3xl text-white/95"
          style={{ font: "400 31px/37px 'Barlow Condensed', sans-serif" }}
        >
          {number}
        </div>
        <h3 className="section-header mb-1">{title}</h3>
        <p className="content-subtitle">{subtitle}</p>
=======
      className="group cursor-pointer bg-slate-800/60 backdrop-blur-lg border border-slate-600/50 hover:border-slate-500/80 hover:bg-slate-700/60 transition-all duration-300 rounded-xl"
      padding="lg"
      variant="glass"
    >
      <div className="flex items-center justify-between mb-4">
        <div className="p-3 bg-slate-700/50 rounded-lg">
          <Icon className="w-6 h-6 text-slate-300" />
        </div>
      </div>

      <div className="space-y-2">
        <div className="text-3xl font-bold text-white">
          {number}
        </div>
        <h3 className="text-sm font-medium text-slate-300 uppercase tracking-wide">
          {title}
        </h3>
        <p className="text-xs text-slate-400">
          {subtitle}
        </p>
>>>>>>> dc97f634
      </div>
    </Card>
  );
};

const IntelligenceDashboard: React.FC = () => {
  const navigate = useNavigate();

  const handleDashboardClick = () => {
    logger.debug(
      'Intelligence Dashboard clicked - navigating to /intelligence-hub'
    );
    navigate('/intelligence-hub');
  };

  const handleMetricClick = (metricLabel: string) => {
    logger.debug(
      `Metric clicked: ${metricLabel} - navigating to /intelligence-hub`
    );
    navigate('/intelligence-hub');
  };

  const metrics = [
    {
      label: 'Alert Response Time',
      value: '2.3s',
      trend: '↓15%',
    },
    {
      label: 'Campaign ROI',
      value: '287%',
      trend: '↑42%',
    },
    {
      label: 'Threat Level Score',
      value: '23/100',
      trend: 'Low',
    },
    {
      label: 'Voter Engagement Rate',
      value: '68.4%',
      trend: '↑12%',
    },
  ];

  return (
    <Card
      initial={{
        opacity: 0,
        y: 20,
      }}
      animate={{
        opacity: 1,
        y: 0,
      }}
      transition={{
        duration: 0.6,
        delay: 0.4,
      }}
      whileHover={{
        y: -2,
        transition: {
          duration: 0.2,
        },
      }}
      whileTap={{
        transition: {
          duration: 0.1,
        },
      }}
      onClick={handleDashboardClick}
      className="group cursor-pointer hoverable hover:bg-black/25"
      padding="md"
      variant="glass"
    >
      <div className="flex items-start justify-between mb-4 lg:mb-6">
        <div className="flex items-center space-x-3">
          <div className="p-3 lg:p-4 bg-black/20 backdrop-blur-sm rounded-xl border border-white/20 hoverable transition-all duration-300">
            <Target className="w-6 h-6 lg:w-8 lg:h-8 text-white/95" />
          </div>
          <h3 className="text-xl lg:text-2xl section-header">
            Intelligence Dashboard
          </h3>
        </div>
      </div>

      <div className="grid grid-cols-2 lg:grid-cols-4 gap-2 lg:gap-3">
        {metrics.map((metric, index) => (
          <div
            key={index}
            onClick={(e: React.MouseEvent) => {
              e.stopPropagation();
              handleMetricClick(metric.label);
            }}
            className="bg-black/20 backdrop-blur-sm rounded-xl p-3 lg:p-4 border border-white/20 hoverable hover:bg-black/25 transition-all duration-300 cursor-pointer"
          >
            <div
              className="text-xl lg:text-2xl text-white/95 mb-1"
              style={{ font: "400 25px/33px 'Barlow Condensed', sans-serif" }}
            >
              {metric.value}
            </div>
            <div className="text-xs lg:text-sm text-white/75 mb-2">
              {metric.label}
            </div>
            <div
              className="text-xs font-medium"
              style={{ color: 'var(--page-accent)' }}
            >
              {metric.trend}
            </div>
          </div>
        ))}
      </div>

      <div className="mt-6 lg:mt-8 pt-6 border-t border-white/30">
        <div className="flex items-center justify-between text-sm">
          <span className="footer-text text-white/75">Last updated</span>
          <span className="footer-text text-white/90">30 seconds ago</span>
        </div>
      </div>
    </Card>
  );
};

const CampaignOperationsHub: React.FC = () => {
  const navigate = useNavigate();

  const handleProjectClick = (projectTitle: string) => {
    logger.debug(
      `Project clicked: ${projectTitle} - navigating to /campaign-control`
    );
    navigate('/campaign-control');
  };

  const handleTemplateClick = (templateName: string) => {
    logger.debug(
      `Template clicked: ${templateName} - navigating to /campaign-control`
    );
    navigate('/campaign-control');
  };

  const activeProjects: ContentCluster[] = [
    {
      title: 'Crisis Response Protocol',
      status: 'Live',
      timeline: 'Active',
      statusColor: 'status-live',
    },
    {
      title: 'Ad Campaign Optimization',
      status: 'Running',
      timeline: 'Today',
      statusColor: 'status-running',
    },
    {
      title: 'Voter Outreach Strategy',
      status: 'Planning',
      timeline: 'Next Week',
      statusColor: 'status-planning',
    },
  ];

  const contentTemplates: ContentTemplate[] = [
    {
      name: 'Alert Response',
      type: 'Crisis Management',
    },
    {
      name: 'Campaign Message',
      type: 'Political Ads',
    },
    {
      name: 'Field Report',
      type: 'Intelligence',
    },
    {
      name: 'Voter Engagement',
      type: 'Outreach',
    },
  ];

  return (
    <Card
      initial={{
        opacity: 0,
        y: 20,
      }}
      animate={{
        opacity: 1,
        y: 0,
      }}
      transition={{
        duration: 0.6,
        delay: 0.3,
      }}
      whileHover={{
        y: -2,
        transition: {
          duration: 0.2,
        },
      }}
      className="group hoverable hover:bg-black/25"
      padding="md"
      variant="glass"
    >
      <div className="flex items-start justify-between mb-4 lg:mb-6">
        <div className="flex items-center space-x-3">
          <div className="p-3 lg:p-4 bg-black/20 backdrop-blur-sm rounded-xl border border-white/20 hoverable transition-all duration-300">
            <Target className="w-6 h-6 lg:w-8 lg:h-8 text-white/95" />
          </div>
          <h3 className="text-xl lg:text-2xl section-header">
            Campaign Operations
          </h3>
        </div>
      </div>

      <div className="grid grid-cols-1 lg:grid-cols-2 gap-4">
        {/* Active Projects */}
        <div className="space-y-3 lg:space-y-4">
          <h4 className="text-lg lg:text-xl font-medium text-white/40 mb-3 uppercase font-condensed ml-2">
            ACTIVE PROJECTS
          </h4>
          <div className="space-y-2 lg:space-y-3">
            {activeProjects.map((cluster, index) => (
              <div
                key={index}
                onClick={() => handleProjectClick(cluster.title)}
                className="bg-black/20 backdrop-blur-sm rounded-xl p-6 lg:p-7 border border-white/20 hoverable hover:bg-black/25 transition-all duration-300 cursor-pointer"
              >
                <div className="flex items-center justify-between mb-2">
                  <h5 className="content-title text-white/90">
                    {cluster.title}
                  </h5>
                  <div
                    className={`w-2 h-2 rounded-full ${
                      cluster.status === 'Live'
                        ? 'bg-green-400'
                        : cluster.status === 'Running'
                          ? 'bg-[var(--accent-war-room)]'
                          : cluster.status === 'Planning'
                            ? 'bg-[var(--accent-intelligence)]'
                            : 'bg-white/30'
                    }`}
                  />
                </div>
                <div className="flex items-center justify-between text-xs">
                  <span
                    className={`status-indicator ${
                      cluster.status === 'Live'
                        ? 'status-active'
                        : cluster.status === 'Running'
                          ? 'status-running'
                          : cluster.status === 'Planning'
                            ? 'status-planning'
                            : ''
                    }`}
                  >
                    {cluster.status}
                  </span>
                  <span className="status-indicator">{cluster.timeline}</span>
                </div>
              </div>
            ))}
          </div>
        </div>

        {/* Content Templates */}
        <div className="space-y-2 lg:space-y-3">
          <h4 className="text-lg lg:text-xl font-medium text-white/40 mb-3 uppercase font-condensed ml-2">
            &nbsp;CONTENT TEMPLATES
          </h4>
          <div className="grid grid-cols-2 gap-4">
            {contentTemplates.map((template, index) => (
              <div
                key={index}
                onClick={() => handleTemplateClick(template.name)}
                className="bg-black/20 backdrop-blur-sm rounded-xl p-5 lg:p-6 border border-white/20 hoverable hover:bg-black/25 transition-all duration-300 text-center cursor-pointer"
              >
                <h5 className="content-title mb-1">{template.name}</h5>
                <p className="text-xs text-white/65">{template.type}</p>
              </div>
            ))}
          </div>
        </div>
      </div>
    </Card>
  );
};

const CommandCenter: React.FC = () => {
  logger.info('CommandCenter: Component mounting...');
  logger.debug('CommandCenter: Should show purple gradient background');
  logger.debug(
    'CommandCenter: Three main cards + Campaign Operations Hub + Intelligence Dashboard + Quick Actions'
  );

  return (
    <div className="page-dashboard">
      <PageLayout
        pageTitle="Dashboard"
        placeholder="Ask War Room about your campaign status..."
      >
<<<<<<< HEAD
        {/* Slate/Gray gradient background matching Settings page */}
        <div className="fixed inset-0 bg-gradient-to-br from-slate-600 via-slate-700 to-slate-800 -z-10" />

        {/* Top Row - 4 KPI Tiles */}
        <div>
          <div className="grid grid-cols-1 md:grid-cols-2 lg:grid-cols-4 gap-4 mb-4">
            <DashboardCard
              title="Real-Time Alerts"
              number={7}
              subtitle="Active crisis detections"
              icon={Bell}
              delay={0.1}
              navigateTo="/alert-center"
            />
            <DashboardCard
              title="Ad Spend Today"
              number="$47.2K"
              subtitle="Meta + Google Ads (+12% vs yesterday)"
              icon={TrendingUp}
              delay={0.2}
              navigateTo="/campaign-control"
            />
            <DashboardCard
              title="Mention Volume"
              number="2,847"
              subtitle="Mentions across platforms"
              icon={MessageSquare}
              delay={0.3}
              navigateTo="/real-time-monitoring"
            />
            <DashboardCard
              title="Sentiment Score"
              number="74%"
              subtitle="Positive sentiment"
              icon={Brain}
              delay={0.4}
              navigateTo="/intelligence-hub"
            />
          </div>

          {/* Middle Row - 2 Wider Cards */}
          <div className="grid grid-cols-1 lg:grid-cols-2 gap-4 mb-4">
            <CampaignOperationsHub />
            <QuickActions />
          </div>

          {/* Bottom Row - Intelligence Dashboard */}
          <div className="mb-4">
            <IntelligenceDashboard />
          </div>
        </div>
=======
      {/* Dark slate gradient background to match Builder.io design */}
      <div className="fixed inset-0 bg-gradient-to-br from-slate-800 via-slate-900 to-black -z-10" />

      {/* Top Row - 4 Stats Cards exactly matching Builder.io design */}
      <div>
        <div className="grid grid-cols-1 md:grid-cols-2 lg:grid-cols-4 gap-4 mb-6">
        <DashboardCard
          title="Real-time Alerts"
          number={7}
          subtitle="Active crisis detections"
          icon={Bell}
          delay={0.1}
          navigateTo="/alert-center"
        />
        <DashboardCard
          title="Ad Spend Today"
          number="$47.2K"
          subtitle="Meta + Google trending up"
          icon={TrendingUp}
          delay={0.2}
          navigateTo="/campaign-control"
        />
        <DashboardCard
          title="Mention Volume"
          number="2,847"
          subtitle="Mentions across platforms"
          icon={MessageSquare}
          delay={0.3}
          navigateTo="/real-time-monitoring"
        />
        <DashboardCard
          title="Sentiment Score"
          number="74%"
          subtitle="Positive sentiment gauge"
          icon={Brain}
          delay={0.4}
          navigateTo="/intelligence-hub"
        />
      </div>

      {/* Campaign Operations Section - Large card matching Builder.io */}
      <div className="mb-6">
        <CampaignOperationsHub />
      </div>

      {/* Quick Actions Section - 6 buttons in 2 rows of 3 */}
      <div className="mb-6">
        <QuickActions />
      </div>

      {/* Intelligence Dashboard - Bottom section with 4 metric cards */}
      <div className="mb-4">
        <IntelligenceDashboard />
      </div>
      </div>
>>>>>>> dc97f634
      </PageLayout>
    </div>
  );
};

export default CommandCenter;<|MERGE_RESOLUTION|>--- conflicted
+++ resolved
@@ -84,7 +84,6 @@
         },
       }}
       onClick={handleClick}
-<<<<<<< HEAD
       className={`group cursor-pointer hoverable hover:bg-black/25`}
       padding="md"
       variant="glass"
@@ -120,29 +119,7 @@
           {number}
         </div>
         <h3 className="section-header mb-1">{title}</h3>
-        <p className="content-subtitle">{subtitle}</p>
-=======
-      className="group cursor-pointer bg-slate-800/60 backdrop-blur-lg border border-slate-600/50 hover:border-slate-500/80 hover:bg-slate-700/60 transition-all duration-300 rounded-xl"
-      padding="lg"
-      variant="glass"
-    >
-      <div className="flex items-center justify-between mb-4">
-        <div className="p-3 bg-slate-700/50 rounded-lg">
-          <Icon className="w-6 h-6 text-slate-300" />
-        </div>
-      </div>
-
-      <div className="space-y-2">
-        <div className="text-3xl font-bold text-white">
-          {number}
-        </div>
-        <h3 className="text-sm font-medium text-slate-300 uppercase tracking-wide">
-          {title}
-        </h3>
-        <p className="text-xs text-slate-400">
-          {subtitle}
-        </p>
->>>>>>> dc97f634
+        <p className="content-subtitle">{subtitle}</p> main
       </div>
     </Card>
   );
@@ -446,7 +423,6 @@
         pageTitle="Dashboard"
         placeholder="Ask War Room about your campaign status..."
       >
-<<<<<<< HEAD
         {/* Slate/Gray gradient background matching Settings page */}
         <div className="fixed inset-0 bg-gradient-to-br from-slate-600 via-slate-700 to-slate-800 -z-10" />
 
@@ -497,64 +473,7 @@
           <div className="mb-4">
             <IntelligenceDashboard />
           </div>
-        </div>
-=======
-      {/* Dark slate gradient background to match Builder.io design */}
-      <div className="fixed inset-0 bg-gradient-to-br from-slate-800 via-slate-900 to-black -z-10" />
-
-      {/* Top Row - 4 Stats Cards exactly matching Builder.io design */}
-      <div>
-        <div className="grid grid-cols-1 md:grid-cols-2 lg:grid-cols-4 gap-4 mb-6">
-        <DashboardCard
-          title="Real-time Alerts"
-          number={7}
-          subtitle="Active crisis detections"
-          icon={Bell}
-          delay={0.1}
-          navigateTo="/alert-center"
-        />
-        <DashboardCard
-          title="Ad Spend Today"
-          number="$47.2K"
-          subtitle="Meta + Google trending up"
-          icon={TrendingUp}
-          delay={0.2}
-          navigateTo="/campaign-control"
-        />
-        <DashboardCard
-          title="Mention Volume"
-          number="2,847"
-          subtitle="Mentions across platforms"
-          icon={MessageSquare}
-          delay={0.3}
-          navigateTo="/real-time-monitoring"
-        />
-        <DashboardCard
-          title="Sentiment Score"
-          number="74%"
-          subtitle="Positive sentiment gauge"
-          icon={Brain}
-          delay={0.4}
-          navigateTo="/intelligence-hub"
-        />
-      </div>
-
-      {/* Campaign Operations Section - Large card matching Builder.io */}
-      <div className="mb-6">
-        <CampaignOperationsHub />
-      </div>
-
-      {/* Quick Actions Section - 6 buttons in 2 rows of 3 */}
-      <div className="mb-6">
-        <QuickActions />
-      </div>
-
-      {/* Intelligence Dashboard - Bottom section with 4 metric cards */}
-      <div className="mb-4">
-        <IntelligenceDashboard />
-      </div>
-      </div>
->>>>>>> dc97f634
+        </div> main
       </PageLayout>
     </div>
   );
